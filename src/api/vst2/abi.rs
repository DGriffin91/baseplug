use std::os::raw::c_void;

use vst::api::consts::*;
use vst::editor::Rect;
use vst::api::*;


use super::*;


macro_rules! adapter_from_effect {
    ($ptr:ident) => (
        &mut *container_of!($ptr, VST2Adapter<T>, effect)
    )
}

macro_rules! forward_to_adapter {
    ($method:ident, ($($arg:ident: $ty:ty),+), $ret:ty) => {
        fn $method<T: Plugin>(effect: *mut AEffect, $($arg: $ty,)+) -> $ret {
            let adapter = unsafe { adapter_from_effect!(effect) };
            adapter.$method($($arg,)+)
        }
    }
}

forward_to_adapter!(
    dispatch,
    (opcode: i32, index: i32, value: isize, ptr: *mut c_void, opt: f32),
    isize);

forward_to_adapter!(
    get_parameter,
    (index: i32),
    f32);

forward_to_adapter!(
    set_parameter,
    (index: i32, val: f32),
    ());

forward_to_adapter!(
    process_replacing,
    (in_buffers: *const *const f32, out_buffers: *mut *mut f32, nframes: i32),
    ());

fn process_deprecated(_effect: *mut AEffect, _in: *const *const f32,
    _out: *mut *mut f32, _nframes: i32)
{
}

fn process_replacing_f64(_effect: *mut AEffect, _in: *const *const f64,
    _out: *mut *mut f64, _nframes: i32)
{
}

pub fn plugin_main<P: Plugin>(host_cb: HostCallbackProc, unique_id: &[u8; 4]) -> *mut AEffect {
    let mut flags =
        PluginFlags::CAN_REPLACING | PluginFlags::PROGRAM_CHUNKS;

    if WrappedPlugin::<P>::wants_midi_input() {
        flags |= PluginFlags::IS_SYNTH;
    }

    if VST2Adapter::<P>::has_ui() {
        flags |= PluginFlags::HAS_EDITOR;
    }

    let unique_id =
          (unique_id[0] as u32) << 24
        | (unique_id[1] as u32) << 16
        | (unique_id[2] as u32) << 8
        | (unique_id[3] as u32);

    let adapter = Box::new(VST2Adapter::<P> {
        effect: AEffect {
            magic: VST_MAGIC,

            dispatcher: dispatch::<P>,
            setParameter: set_parameter::<P>,
            getParameter: get_parameter::<P>,

            _process: process_deprecated,

            numPrograms: 0,
            numParams: <P::Model as Model<P>>::Smooth::PARAMS.len() as i32,
            numInputs: P::INPUT_CHANNELS as i32,
            numOutputs: P::OUTPUT_CHANNELS as i32,

            flags: flags.bits(),

            reserved1: 0,
            reserved2: 0,

            initialDelay: 0,

            _realQualities: 0,
            _offQualities: 0,
            _ioRatio: 0.0,

            object: ptr::null_mut(),
            user: ptr::null_mut(),

            uniqueId: unique_id as i32,
            version: 0,

            processReplacing: process_replacing::<P>,
            processReplacingF64: process_replacing_f64,

            future: [0u8; 56]
        },
        
        host_cb,

        editor_rect: Rect {
            top: 0,
            bottom: 0,
            left: 0,
            right: 0,
        },

        wrapped: WrappedPlugin::new(),
        state: None,

        output_events_buffer: OutgoingEvents::new()
    });

    unsafe {
        &mut ((*Box::into_raw(adapter)).effect)
    }
}

#[macro_export]
macro_rules! vst2 {
    ($plugin:ty, $unique_id:expr) => {
        use std::os::raw::c_void;
        use std::mem::transmute;

<<<<<<< HEAD
        #[cfg(any(crate_type="bin", test))]
=======
        #[cfg(crate_type="bin")]
        std::compile_error!("vst2 requires an exported main() symbol, this will conflict for example with `cargo test` and non dynamic library crates.");

        #[cfg(test)]
>>>>>>> 28a86371
        std::compile_error!("vst2 requires an exported main() symbol, this will conflict for example with `cargo test` and non dynamic library crates.");

        #[allow(non_snake_case)]
        #[no_mangle]
        pub unsafe extern "C" fn main(host_callback: fn()) -> *mut c_void {
            VSTPluginMain(host_callback)
        }

        #[allow(non_snake_case)]
        #[no_mangle]
        pub unsafe extern "C" fn VSTPluginMain(host_callback: fn()) -> *mut c_void {
            $crate::api::vst2::plugin_main::<$plugin>(
                transmute(host_callback), $unique_id) as *mut _
        }
    }
}<|MERGE_RESOLUTION|>--- conflicted
+++ resolved
@@ -135,14 +135,10 @@
         use std::os::raw::c_void;
         use std::mem::transmute;
 
-<<<<<<< HEAD
-        #[cfg(any(crate_type="bin", test))]
-=======
         #[cfg(crate_type="bin")]
         std::compile_error!("vst2 requires an exported main() symbol, this will conflict for example with `cargo test` and non dynamic library crates.");
 
         #[cfg(test)]
->>>>>>> 28a86371
         std::compile_error!("vst2 requires an exported main() symbol, this will conflict for example with `cargo test` and non dynamic library crates.");
 
         #[allow(non_snake_case)]
