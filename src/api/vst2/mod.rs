--- conflicted
+++ resolved
@@ -1,13 +1,10 @@
+use std::cell::Cell;
 use std::ffi::CStr;
 use std::os::raw::c_void;
 use std::ptr;
 use std::sync::Arc;
 use std::{io, os::raw::c_char};
 use std::{mem, slice};
-<<<<<<< HEAD
-=======
-use std::cell::Cell;
->>>>>>> 6687126e
 
 pub use vst2_sys;
 use vst2_sys::*;
@@ -174,17 +171,10 @@
 }
 
 #[inline]
-<<<<<<< HEAD
-fn param_for_vst2_id<P, M>(id: i32) -> Option<&'static Param<P, M::Smooth>>
+fn param_for_vst2_id<P, M>(id: i32) -> Option<&'static Param<P, M::Smooth, M::UI>>
 where
     P: Plugin,
     M: Model<P>,
-=======
-fn param_for_vst2_id<P, M>(id: i32) -> Option<&'static Param<P, M::Smooth, M::UI>>
-    where
-        P: Plugin,
-        M: Model<P>,
->>>>>>> 6687126e
 {
     M::Smooth::PARAMS.get(id as usize).copied()
 }
@@ -407,16 +397,10 @@
             }
 
             effect_opcodes::EDIT_OPEN => {
-<<<<<<< HEAD
-                let ui_host_callback = VST2UIHostCallback {
-                    host_cb: Arc::clone(&self.host_callback),
-                };
-=======
                 let ui_host_callback = Box::new(VST2UIHostCallback {
                     host_cb: &self.host_callback,
                     closed: Cell::new(false),
                 });
->>>>>>> 6687126e
 
                 let ui_model = self.wrapped.as_ui_model(ui_host_callback, true);
 
@@ -631,12 +615,8 @@
         };
 
         let musical_time = self.get_musical_time();
-<<<<<<< HEAD
         self.wrapped
-            .process(musical_time, input, output, nframes as usize, true);
-=======
-        self.wrapped.process(musical_time, input, output, nframes as usize);
->>>>>>> 6687126e
+            .process(musical_time, input, output, nframes as usize);
 
         // write output_events in the buffer
         self.send_output_events();
@@ -722,46 +702,38 @@
 
 impl UIHostCallback for VST2UIHostCallback {
     fn send_parameter_update(&self, param_idx: usize, normalized: f32) {
-<<<<<<< HEAD
-        self.host_cb.send(
-            host_opcodes::BEGIN_EDIT,
-            param_idx as i32,
-            0,
-            ptr::null_mut(),
-            0.0,
-        );
-
-        self.host_cb.send(
-            host_opcodes::AUTOMATE,
-            param_idx as i32,
-            0,
-            ptr::null_mut(),
-            normalized,
-        );
-
-        self.host_cb.send(
-            host_opcodes::END_EDIT,
-            param_idx as i32,
-            0,
-            ptr::null_mut(),
-            0.0,
-        );
-=======
         if !self.closed.get() {
             // Safe because we ensured that the host callback is still alive from the `closed` flag. Even in the
             // rare chance that it closes at the very moment between the UI polling its message buffer and the
             // UI setting a parameter that same frame, the host should be smart enough to handle that.
             if let Some(host_cb) = unsafe { self.host_cb.as_ref() } {
-                host_cb.send(host_opcodes::BEGIN_EDIT, param_idx as i32, 0, ptr::null_mut(), 0.0);
-                host_cb.send(host_opcodes::AUTOMATE, param_idx as i32, 0, ptr::null_mut(), normalized);
-                host_cb.send(host_opcodes::END_EDIT, param_idx as i32, 0, ptr::null_mut(), 0.0);
+                host_cb.send(
+                    host_opcodes::BEGIN_EDIT,
+                    param_idx as i32,
+                    0,
+                    ptr::null_mut(),
+                    0.0,
+                );
+                host_cb.send(
+                    host_opcodes::AUTOMATE,
+                    param_idx as i32,
+                    0,
+                    ptr::null_mut(),
+                    normalized,
+                );
+                host_cb.send(
+                    host_opcodes::END_EDIT,
+                    param_idx as i32,
+                    0,
+                    ptr::null_mut(),
+                    0.0,
+                );
             }
         }
     }
 
     fn close_msg_received(&self) {
         self.closed.set(true);
->>>>>>> 6687126e
     }
 }
 
