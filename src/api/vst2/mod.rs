use std::ffi::CStr;
use std::os::raw::c_void;
use std::ptr;
use std::{io, os::raw::c_char};
use std::{mem, slice};

pub use vst2_sys;
use vst2_sys::*;

use crate::wrapper::*;
use crate::*;

mod ui;
use ui::*;

mod abi;
pub use abi::plugin_main;

const MAX_PARAM_STR_LEN: usize = 32;
const MAX_EFFECT_NAME_LEN: usize = 32;
const MAX_VENDOR_STR_LEN: usize = 64;
const MAX_PRODUCT_STR_LEN: usize = 64;

const TRANSPORT_PLAYING: i32 = 2;

// output events buffer size
const OUTPUT_BUFFER_SIZE: usize = 256;

#[inline]
fn cstr_as_slice<'a>(ptr: *mut c_void, len: usize) -> &'a mut [u8] {
    unsafe {
        slice::from_raw_parts_mut(ptr as *mut u8, len)
    }
}

fn cstrcpy(ptr: *mut c_void, src: &str, max_len: usize) {
    let dest = cstr_as_slice(ptr, max_len);
    let src_bytes = src.as_bytes();
    let len = src_bytes.len().min(max_len - 1);

    dest[..len].copy_from_slice(&src_bytes[..len]);
    dest[len] = 0;
}

#[inline]
fn param_for_vst2_id<P, M>(id: i32) -> Option<&'static Param<P, M::Smooth>>
    where
        P: Plugin,
        M: Model<P>,
{
    M::Smooth::PARAMS.get(id as usize).copied()
}

macro_rules! param_for_idx {
    ($id:ident) => {
        match param_for_vst2_id::<P, P::Model>($id) {
            Some(p) => p,
            None => return 0,
        }
    }
}

// represents an output buffer to send events to host
#[repr(C)]
pub struct OutgoingEvents {
    num_events: i32,
    _reserved: isize,
    event_ptrs: [*mut MidiEvent; OUTPUT_BUFFER_SIZE],
    events: [MidiEvent; OUTPUT_BUFFER_SIZE],
}

impl OutgoingEvents {
    pub fn new() -> Self {
        // create placeholders, ownership stays here
        let blnk_evts = [vst2_sys::MidiEvent {
            event_type: MIDI_TYPE,
            byte_size: std::mem::size_of::<MidiEvent>() as i32,
            delta_frames: 0,
            flags: 0,
            ..unsafe { std::mem::zeroed() }
        }; OUTPUT_BUFFER_SIZE];

        // init ptrs to null
        let evts_ptrs: [*mut MidiEvent; OUTPUT_BUFFER_SIZE] = [ptr::null_mut(); OUTPUT_BUFFER_SIZE];

        OutgoingEvents {
            num_events: 0,
            _reserved: 0,
            events: blnk_evts,
            event_ptrs: evts_ptrs,
        }
    }
}

struct VST2Adapter<P: Plugin> {
    effect: AEffect,
    host_cb: HostCallbackProc,
    wrapped: WrappedPlugin<P>,

    editor_rect: Rect,

    // when the VST2 host asks us for the chunk/data/state, the lifetime for that data extends
    // until the *next* time that the host asks us for state. this means we have to just hold this
    // around in memory indefinitely.
<<<<<<< HEAD
=======
    //
    // allow(dead_code) here because we don't read from it after assignment, we only hold onto it
    // here so that the host has access to it. compiler warns about "never read" without the allow.
>>>>>>> 9cec68f3
    #[allow(dead_code)]
    state: Option<Vec<u8>>,

    // output events buffer
    output_events_buffer: OutgoingEvents,
}

impl<P: Plugin> VST2Adapter<P> {
    #[inline]
    fn dispatch(&mut self, opcode: i32, index: i32, value: isize, ptr: *mut c_void, opt: f32) -> isize {
        match opcode {
            ////
            // lifecycle
            ////
            effect_opcodes::CLOSE => {
                unsafe {
                    drop(Box::from_raw(self))
                };
            },

            effect_opcodes::SET_SAMPLE_RATE => self.wrapped.set_sample_rate(opt),

            effect_opcodes::MAINS_CHANGED => {
                if value == 1 {
                    self.wrapped.reset();
                }
            },

            ////
            // parameters
            ////
            effect_opcodes::GET_PARAM_NAME => {
                let param = param_for_idx!(index);
                cstrcpy(ptr, param.get_name(), MAX_PARAM_STR_LEN);
                return 0;
            },

            effect_opcodes::GET_PARAM_LABEL => {
                let param = param_for_idx!(index);
                cstrcpy(ptr, param.get_label(), MAX_PARAM_STR_LEN);
                return 0;
            },

            effect_opcodes::GET_PARAM_DISPLAY => {
                let param = param_for_idx!(index);
                let dest = cstr_as_slice(ptr, MAX_PARAM_STR_LEN);
                let mut cursor = io::Cursor::new(
                    &mut dest[..MAX_PARAM_STR_LEN - 1]);

                match param.get_display(&self.wrapped.smoothed_model, &mut cursor) {
                    Ok(_) => {
                        let len = cursor.position();
                        dest[len as usize] = 0;
                        return len as isize;
                    },

                    Err(_) => {
                        dest[0] = 0;
                        return 0;
                    }
                }
            },

            effect_opcodes::CAN_BE_AUTOMATED => return 1,

            ////
            // plugin metadata
            ////
            effect_opcodes::GET_EFFECT_NAME => {
                cstrcpy(ptr, P::NAME, MAX_EFFECT_NAME_LEN);
                return 1;
            },

            effect_opcodes::GET_PRODUCT_STRING => {
                cstrcpy(ptr, P::PRODUCT, MAX_PRODUCT_STR_LEN);
                return 1;
            },

            effect_opcodes::GET_VENDOR_STRING => {
                cstrcpy(ptr, P::VENDOR, MAX_VENDOR_STR_LEN);
                return 1;
            },

            ////
            // events
            ////
            effect_opcodes::PROCESS_EVENTS => unsafe {
                let vst_events = &*(ptr as *const Events);
                let ev_slice = slice::from_raw_parts(
                    vst_events.events.as_ptr() as *const *const MidiEvent,
                    vst_events.num_events as usize
                );

                for ev in ev_slice {
                    if (**ev).event_type == MIDI_TYPE {
                        let ev = *ev as *const MidiEvent;
                        self.wrapped.midi_input(
                            (*ev).delta_frames as usize,
                            [(*ev).midi_data[0], (*ev).midi_data[1], (*ev).midi_data[2]]
                        );
                    }
                }

                return 0;
            },

            ////
            // state
            ////
            effect_opcodes::GET_CHUNK => {
                let new_state = match self.wrapped.serialise() {
                    None => return 0,
                    Some(s) => s
                };

                unsafe {
                    *(ptr as *mut *const c_void) =
                        new_state.as_ptr() as *const c_void;
                }

                let len = new_state.len() as isize;
                self.state = Some(new_state);
                return len;
            },

            effect_opcodes::SET_CHUNK => {
                let state = unsafe {
                    slice::from_raw_parts(ptr as *mut u8, value as usize)
                };

                self.wrapped.deserialise(state);
                return 0;
            },

            ////
            // editor
            ////
            effect_opcodes::EDIT_GET_RECT => {
                let ptr = ptr as *mut *mut c_void;

                let (width, height) = match self.ui_get_rect() {
                    Some((w, h)) => (w, h),
                    None => unsafe {
                        *ptr = ptr::null_mut();
                        return 0;
                    }
                };

                self.editor_rect = Rect {
                    top: 0,
                    left: 0,
                    bottom: height,
                    right: width,
                };

                unsafe {
                    // we never read from editor_rect, just set it.
                    *ptr = (&self.editor_rect as *const _) as *mut c_void;
                    return 1;
                }
            },

            effect_opcodes::EDIT_OPEN => {
                return match self.ui_open(ptr) {
                    Ok(_) => 1,
                    Err(_) => 0,
                };
            },

            effect_opcodes::EDIT_IDLE => {},

            effect_opcodes::EDIT_CLOSE => {
                self.ui_close();
            },

            effect_opcodes::CAN_DO => {
                // get the property
                let can_do = String::from_utf8_lossy(unsafe {
                    CStr::from_ptr(ptr as *mut c_char).to_bytes()
                })
                .into_owned();

                let can_do = match can_do.as_str() {
                    "sendVstEvents" => 1,
                    "sendVstMidiEvent" => 1,
                    "receiveVstTimeInfo" => 1,
                    _otherwise => 0,
                };

                return can_do;
            },

            ////
            // ~who knows~
            ////

            o => {
                eprintln!("unhandled opcode {:?}", o);
            },
        }

        0
    }

    #[inline]
    fn get_parameter(&self, index: i32) -> f32 {
        let param = match param_for_vst2_id::<P, P::Model>(index) {
            Some(p) => p,
            None => return 0.0
        };

        self.wrapped.get_parameter(param)
    }

    #[inline]
    fn set_parameter(&mut self, index: i32, val: f32) {
        let param = match param_for_vst2_id::<P, P::Model>(index) {
            Some(p) => p,
            None => return
        };

        self.wrapped.set_parameter(param, val);
    }

    fn get_musical_time(&mut self) -> MusicalTime {
        let mut mtime = MusicalTime {
            bpm: 0.0,
            beat: 0.0,
            is_playing: false
        };

        let time_info = {
            let flags = time_info_flags::TEMPO_VALID | time_info_flags::PPQ_POS_VALID;

            let vti = (self.host_cb)(&mut self.effect,
                host_opcodes::GET_TIME, 0,
                flags as isize,
                ptr::null_mut(), 0.0);

            match vti {
                0 => return mtime,
                ptr => unsafe { &*(ptr as *const TimeInfo) }
            }
        };

        if (time_info.flags | time_info_flags::TEMPO_VALID) != 0 {
            mtime.bpm = time_info.tempo;
        }

        if (time_info.flags | time_info_flags::PPQ_POS_VALID) != 0 {
            mtime.beat = time_info.ppq_pos;
        }

        if (time_info.flags | TRANSPORT_PLAYING) != 0 {
            mtime.is_playing = true;
        }

        mtime
    }

    #[inline]
    fn process_replacing(&mut self,
        in_buffers: *const *const f32,
        out_buffers: *mut *mut f32,
        nframes: i32)
    {
        let input = unsafe {
            let b = slice::from_raw_parts(in_buffers, 2);

            [slice::from_raw_parts(b[0], nframes as usize),
             slice::from_raw_parts(b[1], nframes as usize)]
        };

        let output = unsafe {
            let b = slice::from_raw_parts(out_buffers, 2);

            [slice::from_raw_parts_mut(b[0], nframes as usize),
             slice::from_raw_parts_mut(b[1], nframes as usize)]
        };

        let musical_time = self.get_musical_time();
        self.wrapped.process(musical_time, input, output, nframes as usize);

        // write output_events in the buffer
        self.send_output_events();

        // clear
        self.wrapped.output_events.clear();
    }

    #[inline]
    fn send_output_events(&mut self) {
        self.output_events_buffer.num_events = 0;

        // write into output buffer
        for (bevt, ev) in self
            .wrapped
            .output_events
            .iter()
            .zip(self.output_events_buffer.events.iter_mut())
        {
            match bevt.data {
                event::Data::Midi(midi_data) => {
                    let midi_event: MidiEvent = MidiEvent {
                        event_type: MIDI_TYPE,
                        byte_size: mem::size_of::<MidiEvent>() as i32,
                        delta_frames: bevt.frame as i32,
                        flags: 1,
                        note_length: 0,
                        note_offset: 0,
                        midi_data: [midi_data[0], midi_data[1], midi_data[2], 0],
                        detune: 0,
                        note_off_velocity: 0,
                        reserved_1: 0,
                        reserved_2: 0,
                    };
                    *ev = midi_event;

                    self.output_events_buffer.num_events += 1;
                }

                _ => {}
            }
        }

        if self.output_events_buffer.num_events > 0 {
            // update pointers
            for (evt, evt_ptr) in self
                .output_events_buffer
                .events
                .iter_mut()
                .zip(self.output_events_buffer.event_ptrs.iter_mut())
            {
                *evt_ptr = evt as *mut MidiEvent;
            }

            // send to host
            (self.host_cb)(&mut self.effect as *mut AEffect,
                host_opcodes::PROCESS_EVENTS,
                0, 0, &self.output_events_buffer as *const _ as *mut _, 0.0);
        }
    }
}<|MERGE_RESOLUTION|>--- conflicted
+++ resolved
@@ -102,12 +102,9 @@
     // when the VST2 host asks us for the chunk/data/state, the lifetime for that data extends
     // until the *next* time that the host asks us for state. this means we have to just hold this
     // around in memory indefinitely.
-<<<<<<< HEAD
-=======
     //
     // allow(dead_code) here because we don't read from it after assignment, we only hold onto it
     // here so that the host has access to it. compiler warns about "never read" without the allow.
->>>>>>> 9cec68f3
     #[allow(dead_code)]
     state: Option<Vec<u8>>,
 
