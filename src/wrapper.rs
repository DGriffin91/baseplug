--- conflicted
+++ resolved
@@ -1,14 +1,9 @@
 use ringbuf::RingBuffer;
 
 use crate::{
-<<<<<<< HEAD
-    event, AudioBus, AudioBusMut, Event, MidiReceiver, Model, MusicalTime, Param, Plugin,
-    PluginContext, PluginUI, ProcessContext, SmoothModel,
-=======
-    AudioBus, AudioBusMut, Event, MidiReceiver, Model, MusicalTime, Param, Parameters,
-    Plugin, PluginUI, PlugToUIMsg, PlugMsgHandles, ProcessContext, SmoothModel,
-    UIMsgHandles, UIToPlugMsg, UIHostCallback, event
->>>>>>> 6687126e
+    event, AudioBus, AudioBusMut, Event, MidiReceiver, Model, MusicalTime, Param, Parameters,
+    PlugMsgHandles, PlugToUIMsg, Plugin, PluginContext, PluginUI, ProcessContext, SmoothModel,
+    UIHostCallback, UIMsgHandles, UIToPlugMsg,
 };
 
 pub(crate) struct WrappedPlugin<P: Plugin> {
@@ -33,12 +28,8 @@
     sample_rate: f32,
 
     pub(crate) ui_handle: Option<<Self as WrappedPluginUI<P>>::UIHandle>,
-<<<<<<< HEAD
-
+    pub(crate) ui_msg_handles: Option<UIMsgHandles<P>>,
     pub(crate) plugin_context: P::PluginContext,
-=======
-    pub(crate) ui_msg_handles: Option<UIMsgHandles<P>>,
->>>>>>> 6687126e
 }
 
 impl<P: Plugin> WrappedPlugin<P> {
@@ -54,12 +45,8 @@
             sample_rate: 0.0,
 
             ui_handle: None,
-<<<<<<< HEAD
-
+            ui_msg_handles: None,
             plugin_context,
-=======
-            ui_msg_handles: None,
->>>>>>> 6687126e
         }
     }
 
@@ -82,7 +69,10 @@
         self.smoothed_model.reset(&model);
 
         if let Some(ui_msg_handles) = &mut self.ui_msg_handles {
-            if let Err(_) = ui_msg_handles.plug_to_ui_tx.push(PlugToUIMsg::ProgramChanged(Box::new(model))) {
+            if let Err(_) = ui_msg_handles
+                .plug_to_ui_tx
+                .push(PlugToUIMsg::ProgramChanged(Box::new(model)))
+            {
                 eprintln!("Plug to UI message buffer is full!");
             }
         }
@@ -93,32 +83,27 @@
     ////
 
     #[inline]
-    pub(crate) fn get_parameter(&self, param: &Param<P, <P::Model as Model<P>>::Smooth, <P::Model as Model<P>>::UI>) -> f32 {
+    pub(crate) fn get_parameter(
+        &self,
+        param: &Param<P, <P::Model as Model<P>>::Smooth, <P::Model as Model<P>>::UI>,
+    ) -> f32 {
         param.get(&self.smoothed_model)
     }
 
     #[inline]
-<<<<<<< HEAD
     pub(crate) fn set_parameter(
         &mut self,
-        param: &'static Param<P, <P::Model as Model<P>>::Smooth>,
+        param: &'static Param<P, <P::Model as Model<P>>::Smooth, <P::Model as Model<P>>::UI>,
         val: f32,
     ) {
-        if param.dsp_notify.is_some() {
-            self.enqueue_event(Event {
-                frame: 0,
-                data: event::Data::Parameter { param, val },
-=======
-    pub(crate) fn set_parameter(&mut self, param: &'static Param<P, <P::Model as Model<P>>::Smooth, <P::Model as Model<P>>::UI>, val: f32) {
         if param.dsp_notify.is_some() {
             self.enqueue_event(Event {
                 frame: 0,
                 data: event::Data::Parameter {
                     param,
                     val,
-                    notify_ui: true,  // Notify the UI that the host changed this value.
-                }
->>>>>>> 6687126e
+                    notify_ui: true, // Notify the UI that the host changed this value.
+                },
             });
         } else {
             param.set(&mut self.smoothed_model, val);
@@ -127,33 +112,37 @@
         }
     }
 
-<<<<<<< HEAD
     fn set_parameter_from_event(
         &mut self,
-        param: &Param<P, <P::Model as Model<P>>::Smooth>,
+        param: &'static Param<P, <P::Model as Model<P>>::Smooth, <P::Model as Model<P>>::UI>,
         val: f32,
+        notify_ui: bool,
     ) {
-=======
-    fn set_parameter_from_event(&mut self, param: &'static Param<P, <P::Model as Model<P>>::Smooth, <P::Model as Model<P>>::UI>, val: f32, notify_ui: bool) {
->>>>>>> 6687126e
         param.set(&mut self.smoothed_model, val);
 
         if let Some(dsp_notify) = param.dsp_notify {
             dsp_notify(&mut self.plug);
         }
-        
+
         // Do not notify UI if this parameter change originated from the UI itself.
         if notify_ui {
             self.notify_ui_of_param_change(param, val);
         }
     }
 
-    fn notify_ui_of_param_change(&mut self, param: &'static Param<P, <P::Model as Model<P>>::Smooth, <P::Model as Model<P>>::UI>, val: f32) {
+    fn notify_ui_of_param_change(
+        &mut self,
+        param: &'static Param<P, <P::Model as Model<P>>::Smooth, <P::Model as Model<P>>::UI>,
+        val: f32,
+    ) {
         if let Some(ui_msg_handles) = &mut self.ui_msg_handles {
-            if let Err(_) = ui_msg_handles.plug_to_ui_tx.push(PlugToUIMsg::ParamChanged {
-                param_idx: param.info.idx,
-                normalized: val,
-            }) {
+            if let Err(_) = ui_msg_handles
+                .plug_to_ui_tx
+                .push(PlugToUIMsg::ParamChanged {
+                    param_idx: param.info.idx,
+                    normalized: val,
+                })
+            {
                 eprintln!("Plug to UI message buffer is full!");
             }
         }
@@ -178,21 +167,17 @@
         self.smoothed_model.set(&m);
     }
 
-<<<<<<< HEAD
     pub(crate) fn as_ui_model(
-        &self,
-        ui_host_callback: Arc<dyn UIHostCallback>,
+        &mut self,
+        ui_host_callback: Box<dyn UIHostCallback>,
+        notify_dsp: bool,
     ) -> <P::Model as Model<P>>::UI {
-        <<P::Model as Model<P>>::Smooth as SmoothModel<P, P::Model>>::as_ui_model(
-            &self.smoothed_model,
-            ui_host_callback,
-=======
-    pub(crate) fn as_ui_model(&mut self, ui_host_callback: Box<dyn UIHostCallback>, notify_dsp: bool) -> <P::Model as Model<P>>::UI {
         use crate::UIModel;
 
         // TODO: Set capacity based on number of parameters.
         let (plug_to_ui_tx, plug_to_ui_rx) = RingBuffer::<PlugToUIMsg<P::Model>>::new(512).split();
-        let (ui_to_plug_tx, ui_to_plug_rx) = RingBuffer::<UIToPlugMsg<<P::Model as Model<P>>::Smooth>>::new(512).split();
+        let (ui_to_plug_tx, ui_to_plug_rx) =
+            RingBuffer::<UIToPlugMsg<<P::Model as Model<P>>::Smooth>>::new(512).split();
 
         self.ui_msg_handles = Some(UIMsgHandles {
             plug_to_ui_tx,
@@ -201,18 +186,10 @@
 
         let model = self.smoothed_model.as_model();
 
-        let plug_msg_handles = PlugMsgHandles::new(
-            ui_host_callback,
-            plug_to_ui_rx,
-            ui_to_plug_tx,
-            notify_dsp,
-        );
-
-        <<P::Model as Model<P>>::UI as UIModel<P, P::Model>>::from_model(
-            model,
-            plug_msg_handles,
->>>>>>> 6687126e
-        )
+        let plug_msg_handles =
+            PlugMsgHandles::new(ui_host_callback, plug_to_ui_rx, ui_to_plug_tx, notify_dsp);
+
+        <<P::Model as Model<P>>::UI as UIModel<P, P::Model>>::from_model(model, plug_msg_handles)
     }
 
     ////
@@ -252,28 +229,24 @@
 
         match ev.data {
             Data::Midi(m) => self.dispatch_midi_event(m),
-            Data::Parameter { param, val, notify_ui } => {
+            Data::Parameter {
+                param,
+                val,
+                notify_ui,
+            } => {
                 self.set_parameter_from_event(param, val, notify_ui);
             }
         }
     }
 
     #[inline]
-<<<<<<< HEAD
     pub(crate) fn process(
         &mut self,
         mut musical_time: MusicalTime,
         input: [&[f32]; 2],
         mut output: [&mut [f32]; 2],
         mut nframes: usize,
-        poll_from_ui: bool,
     ) {
-=======
-    pub(crate) fn process(&mut self, mut musical_time: MusicalTime,
-        input: [&[f32]; 2], mut output: [&mut [f32]; 2],
-        mut nframes: usize)
-    {
->>>>>>> 6687126e
         let mut start = 0;
         let mut ev_idx = 0;
 
@@ -283,15 +256,25 @@
                 match msg {
                     // The UI Model will only send parameter update messages if the plugin API
                     // requested it.
-                    UIToPlugMsg::ParamChanged { param_idx, normalized } => {
+                    UIToPlugMsg::ParamChanged {
+                        param_idx,
+                        normalized,
+                    } => {
                         // What a monstrosity this is.
-                        let param = &<<P::Model as Model<P>>::Smooth as Parameters<P, <P::Model as Model<P>>::Smooth, <P::Model as Model<P>>::UI>>::PARAMS[param_idx];
-
-                        self.enqueue_event(Event { frame: 0, data: event::Data::Parameter {
-                            param,
-                            val: normalized,
-                            notify_ui: false, // Don't notify the UI since it was the one that changed it.
-                        } });
+                        let param = &<<P::Model as Model<P>>::Smooth as Parameters<
+                            P,
+                            <P::Model as Model<P>>::Smooth,
+                            <P::Model as Model<P>>::UI,
+                        >>::PARAMS[param_idx];
+
+                        self.enqueue_event(Event {
+                            frame: 0,
+                            data: event::Data::Parameter {
+                                param,
+                                val: normalized,
+                                notify_ui: false, // Don't notify the UI since it was the one that changed it.
+                            },
+                        });
                     }
                     // We still need to update all non-parameter values from the UI.
                     UIToPlugMsg::ValueChanged { cb, value } => {
@@ -364,16 +347,9 @@
                     musical_time: &musical_time,
                 };
 
-<<<<<<< HEAD
-                let proc_model =
-                    self.smoothed_model
-                        .process(block_frames, &mut self.plug, poll_from_ui);
+                let proc_model = self.smoothed_model.process(block_frames);
                 self.plug
                     .process(&proc_model, &mut context, &mut self.plugin_context);
-=======
-                let proc_model = self.smoothed_model.process(block_frames);
-                self.plug.process(&proc_model, &mut context);
->>>>>>> 6687126e
             }
 
             nframes -= block_frames;
